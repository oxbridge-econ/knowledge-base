--- conflicted
+++ resolved
@@ -5,15 +5,11 @@
 from fastapi import APIRouter, File, UploadFile, HTTPException, Query
 from fastapi.responses import JSONResponse
 from controllers.utils import upsert
-<<<<<<< HEAD
-from controllers.loader import load_docx, load_pdf, load_img, FileAlreadyExistsError,  upload_file_to_azure, get_files, delete_file
-=======
 from controllers.loader import (
     load_docx, load_pdf,
     load_img,
     FileAlreadyExistsError,
     upload_file_to_azure, get_files)
->>>>>>> a5a35e7b
 from schema import task_states
 
 router = APIRouter(prefix="/file", tags=["file"])
@@ -99,6 +95,7 @@
     except Exception as e:
         raise HTTPException(status_code=500, detail=str(e)) from e
 
+
 @router.delete("")
 async def delete(email: str = Query(...), file_name: str = Query(...),) -> JSONResponse:
     """
@@ -127,4 +124,4 @@
 
     except Exception as e:
         logger.error("Error in delete endpoint: %s", e)
-        raise HTTPException(status_code=500, detail=str(e)) from e+        raise HTTPException(status_code=500, detail=str(e)) from e
