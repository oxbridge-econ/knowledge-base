"""Module for defining the main routes of the API."""
import uuid
import threading
from fastapi import APIRouter, File, UploadFile, HTTPException, Query
from fastapi.responses import JSONResponse
from controllers.utils import upsert
from controllers.loader import load_docx, load_pdf, load_img
from schema import task_states

router = APIRouter(prefix="/file", tags=["file"])

ALLOWED_FILE_TYPES = {
    "application/pdf": ".pdf",
    "text/plain": ".txt",
    "application/vnd.openxmlformats-officedocument.wordprocessingml.document": ".docx",
    "image/png": ".png",
    "image/jpeg": ".jpg"
}

@router.post("")
async def load(file: UploadFile = File(...), email: str = Query(...)) -> JSONResponse:
    """
    Handles the chat POST request.

    Args:
        query (ReqData): The request data containing the query parameters.

    Returns:
        str: The generated response from the chat function.
    """
    content = await file.read()
    task = {
        "id": f"{str(uuid.uuid4())}",
        "status": "pending",
        "service": "file",
        "type": "manual"
    }
    task_states[task["id"]] = "Pending"
    upsert(email, task)
    if file.content_type == "application/pdf":
<<<<<<< HEAD
        threading.Thread(target=load_pdf, args=(content, file.filename, email, task, file.content_type)).start()
    elif file.content_type == \
        "application/vnd.openxmlformats-officedocument.wordprocessingml.document":
        threading.Thread(target=load_docx, args=(content, file.filename, email, task, file.content_type)).start()
    elif file.content_type in ["image/png", "image/jpeg"]:
        threading.Thread(target=load_img, args=(content, file.filename, email, task, file.content_type)).start()
=======
        threading.Thread(target=load_pdf, args=(content, file.filename, email, task)).start()
    elif file.content_type == \
        "application/vnd.openxmlformats-officedocument.wordprocessingml.document":
        threading.Thread(target=load_docx, args=(content, file.filename, email, task)).start()
    elif file.content_type in ["image/png", "image/jpeg"]:
        threading.Thread(target=load_img, args=(content, file.filename, email, task)).start()
>>>>>>> a96d2210
    else:
        task["status"] = "failed"
        task_states[task["id"]] = "Failed"
        upsert(email, task)
        raise HTTPException(
            status_code=400,
            detail="Invalid file type. Only PDF, TXT, and DOCX are allowed."
        )
<<<<<<< HEAD
    
=======
>>>>>>> a96d2210
    return JSONResponse(content=task)<|MERGE_RESOLUTION|>--- conflicted
+++ resolved
@@ -38,21 +38,13 @@
     task_states[task["id"]] = "Pending"
     upsert(email, task)
     if file.content_type == "application/pdf":
-<<<<<<< HEAD
+
         threading.Thread(target=load_pdf, args=(content, file.filename, email, task, file.content_type)).start()
     elif file.content_type == \
         "application/vnd.openxmlformats-officedocument.wordprocessingml.document":
         threading.Thread(target=load_docx, args=(content, file.filename, email, task, file.content_type)).start()
     elif file.content_type in ["image/png", "image/jpeg"]:
         threading.Thread(target=load_img, args=(content, file.filename, email, task, file.content_type)).start()
-=======
-        threading.Thread(target=load_pdf, args=(content, file.filename, email, task)).start()
-    elif file.content_type == \
-        "application/vnd.openxmlformats-officedocument.wordprocessingml.document":
-        threading.Thread(target=load_docx, args=(content, file.filename, email, task)).start()
-    elif file.content_type in ["image/png", "image/jpeg"]:
-        threading.Thread(target=load_img, args=(content, file.filename, email, task)).start()
->>>>>>> a96d2210
     else:
         task["status"] = "failed"
         task_states[task["id"]] = "Failed"
@@ -61,8 +53,5 @@
             status_code=400,
             detail="Invalid file type. Only PDF, TXT, and DOCX are allowed."
         )
-<<<<<<< HEAD
-    
-=======
->>>>>>> a96d2210
-    return JSONResponse(content=task)+
+    return JSONResponse(content=task)
