"""Module for defining the main routes of the API."""
import uuid
import threading
from typing import List, Dict, Any
from venv import logger
import os
from fastapi import APIRouter, File, UploadFile, HTTPException, Query
from fastapi.responses import JSONResponse
from controllers.utils import upsert
from controllers.loader import load_docx, load_pdf, load_img
from schema import task_states
from azure.storage.blob import BlobServiceClient, ContentSettings
from azure.core.exceptions import AzureError

router = APIRouter(prefix="/file", tags=["file"])

ALLOWED_FILE_TYPES = {
    "application/pdf": ".pdf",
    "text/plain": ".txt",
    "application/vnd.openxmlformats-officedocument.wordprocessingml.document": ".docx",
    "image/png": ".png",
    "image/jpeg": ".jpg"
}

AZURE_CONNECTION_STRING = os.getenv("AZURE_CONNECTION_STRING")
AZURE_CONTAINER_NAME = os.getenv("AZURE_CONTAINER_NAME")

def upload_file_to_azure(file_content: bytes, blob_path: str, content_type: str = None) -> Dict[str, Any]:
    """
    Upload a file to Azure Blob Storage.
    
    Args:
        file_content: The file content as bytes
        blob_path: The path in the container where the file will be stored
        content_type: The MIME type of the file
        
    Returns:
        Dict containing upload result status and details
    """
    if not AZURE_CONNECTION_STRING:
        logger.error("Azure Storage connection string not configured")
        return {
            "success": False,
            "error": "Azure Storage not configured",
            "message": "Azure Storage connection string is missing"
        }

    try:
        # Initialize the BlobServiceClient
        blob_service_client = BlobServiceClient.from_connection_string(AZURE_CONNECTION_STRING)

        # Get a reference to the container
        container_client = blob_service_client.get_container_client(AZURE_CONTAINER_NAME)
        # Ensure container exists
        try:
            container_client.create_container()
        except Exception:
            pass

        # Create a blob client for the specific path
        blob_client = container_client.get_blob_client(blob_path)

        # Set content type if provided
        content_settings = None
        if content_type:
            content_settings = ContentSettings(content_type=content_type)

        # Upload the file
        blob_client.upload_blob(
            file_content, 
            overwrite=True,
            content_settings=content_settings
        )

        logger.info("File uploaded successfully to %s", blob_path)

        return {
            "success": True,
            "blob_path": blob_path,
            "url": blob_client.url,
            "message": "File uploaded successfully"
        }

    except AzureError as e:
        logger.error("Azure error uploading file to %s: %s", blob_path, e)
        return {
            "success": False,
            "blob_path": blob_path,
            "error": str(e),
            "message": "Failed to upload file to Azure Blob Storage"
        }
    except Exception as e:
        logger.error("Unexpected error uploading file to %s: %s", blob_path, e)
        return {
            "success": False,
            "blob_path": blob_path,
            "error": str(e),
            "message": "Unexpected error during file upload"
        }

def _validate_file(file: UploadFile) -> Dict[str, Any]:
    """
    Validate a single file against allowed types.
    
    Args:
        file: The uploaded file to validate
        
    Returns:
<<<<<<< HEAD
        Dict containing validation result
    """
    if not file.filename:
        return {
            "valid": False,
            "error": "Filename is required"
        }

    file_extension = Path(file.filename).suffix.lower()

    if file.content_type not in ALLOWED_FILE_TYPES:
        return {
            "valid": False,
            "error": f"Content type '{file.content_type}' is not allowed"
        }

    expected_extension = ALLOWED_FILE_TYPES.get(file.content_type)
    if file_extension != expected_extension:
        return {
            "valid": False,
            "error": f"File extension '{file_extension}' doesn't match content type '{file.content_type}'"
        }

    return {"valid": True}

def _process_file_async(
    file_content: bytes, 
    filename: str, 
    email: str, 
    content_type: str, 
    task: Dict[str, Any]
) -> None:
    """
    Process a single file asynchronously (existing processing logic).
    
    Args:
        file_content: The file content as bytes
        filename: The original filename
        email: The user's email
        content_type: The MIME type of the file
        task: The task dictionary
    """
    try:
        task["status"] = "in progress"
        task_states[task["id"]] = "In Progress"
        upsert(email, task)
        logger.info("Task %s: Status updated to 'in progress'.", task["id"])
        if content_type == "application/pdf":
            load_pdf(file_content, filename, email, task)
        elif content_type == "application/vnd.openxmlformats-officedocument.wordprocessingml.document":
            load_docx(file_content, filename, email, task)
        elif content_type in ["image/png", "image/jpeg"]:
            load_img(file_content, filename, email, task)
        else:
            logger.warning("Unsupported content type for processing: %s", content_type)
            task["status"] = "completed"
            task_states[task["id"]] = "Completed"
            upsert(email, task)
            logger.info("Task %s: Marked as 'completed' (unsupported file type).", task["id"])
            return

        task["status"] = "completed"
        task_states[task["id"]] = "Completed"
        upsert(email, task)
        logger.info("Task %s: Status updated to 'completed'.", task["id"])
    except Exception as e:
        logger.error("Error processing file %s: %s", filename, e)
=======
        str: The generated response from the chat function.
    """
    content = await file.read()
    task = {
        "id": f"{str(uuid.uuid4())}",
        "status": "pending",
        "service": "file",
        "type": "manual"
    }
    task_states[task["id"]] = "Pending"
    upsert(email, task)
    if file.content_type == "application/pdf":
        threading.Thread(target=load_pdf, args=(content, file.filename, email, task)).start()
    elif file.content_type == \
        "application/vnd.openxmlformats-officedocument.wordprocessingml.document":
        threading.Thread(target=load_docx, args=(content, file.filename, email, task)).start()
    elif file.content_type in ["image/png", "image/jpeg"]:
        threading.Thread(target=load_img, args=(content, file.filename, email, task)).start()
    else:
>>>>>>> 8d807a7a
        task["status"] = "failed"
        task["error_message"] = str(e)
        task_states[task["id"]] = "Failed"
        upsert(email, task)

@router.post("")
async def load(
    files: List[UploadFile] = File(...), email: str = Query(...)) -> JSONResponse:
    """
    Handles multiple file uploads with Azure Blob Storage support.

    Args:
        files: List of uploaded files
        email: The user's email address

    Returns:
        JSONResponse: Summary of upload results for each file
    """
    if not files:
        raise HTTPException(
            status_code=400,
            detail="No files provided"
        )
<<<<<<< HEAD

    # Validate email
    if not email or "@" not in email:
        raise HTTPException(
            status_code=400,
            detail="Valid email address is required"
        )

    results = []

    for file in files:
        result = {
            "filename": file.filename,
            "content_type": file.content_type,
            "validation": {"valid": False},
            "azure_upload": {"success": False},
            "processing": {"success": False}
        }

        try:
            # Validate file
            validation_result = _validate_file(file)
            result["validation"] = validation_result

            if not validation_result["valid"]:
                result["error"] = validation_result["error"]
                results.append(result)
                continue

            # Read file content
            file_content = await file.read()

            if len(file_content) == 0:
                result["error"] = "File is empty"
                results.append(result)
                continue

            # Upload to Azure Blob Storage
            blob_path = f"{email}/{file.filename}"
            azure_result = upload_file_to_azure(
                file_content=file_content,
                blob_path=blob_path,
                content_type=file.content_type
            )

            result["azure_upload"] = azure_result

            # Create task for processing
            task = {
                "id": str(uuid.uuid4()),
                "status": "pending",
                "service": "file",
                "type": "manual",
                "filename": file.filename,
                "azure_uploaded": azure_result["success"]
            }

            if azure_result["success"]:
                task["azure_url"] = azure_result.get("url")
                task["blob_path"] = azure_result.get("blob_path")

            # Update task states
            task_states[task["id"]] = "Pending"
            upsert(email, task)

            # Start asynchronous processing of the file
            if file.content_type in ALLOWED_FILE_TYPES:
                threading.Thread(
                    target=_process_file_async,
                    args=(file_content, file.filename, email, file.content_type, task)
                ).start()

                result["processing"] = {
                    "success": True,
                    "task_id": task["id"],
                    "message": "File processing started"
                }
                

            result["task"] = task
        except Exception as e:
            logger.error("Error processing file %s: %s", file.filename, e)
            result["error"] = str(e)

        results.append(result)

    # Create summary
    total_files = len(files)
    successful_validations = sum(1 for r in results if r["validation"]["valid"])
    successful_uploads = sum(1 for r in results if r["azure_upload"]["success"])

    summary = {
        "total_files": total_files,
        "successful_validations": successful_validations,
        "successful_uploads": successful_uploads,
        "failed_files": total_files - successful_uploads,
        "results": results
    }

    logger.info(
        "File upload summary for %s: %d/%d files uploaded successfully to Azure",
        email, successful_uploads, total_files
    )

    return JSONResponse(content=summary)
=======
    return JSONResponse(content=task)
>>>>>>> 8d807a7a
<|MERGE_RESOLUTION|>--- conflicted
+++ resolved
@@ -106,7 +106,7 @@
         file: The uploaded file to validate
         
     Returns:
-<<<<<<< HEAD
+
         Dict containing validation result
     """
     if not file.filename:
@@ -174,31 +174,11 @@
         logger.info("Task %s: Status updated to 'completed'.", task["id"])
     except Exception as e:
         logger.error("Error processing file %s: %s", filename, e)
-=======
-        str: The generated response from the chat function.
-    """
-    content = await file.read()
-    task = {
-        "id": f"{str(uuid.uuid4())}",
-        "status": "pending",
-        "service": "file",
-        "type": "manual"
-    }
-    task_states[task["id"]] = "Pending"
-    upsert(email, task)
-    if file.content_type == "application/pdf":
-        threading.Thread(target=load_pdf, args=(content, file.filename, email, task)).start()
-    elif file.content_type == \
-        "application/vnd.openxmlformats-officedocument.wordprocessingml.document":
-        threading.Thread(target=load_docx, args=(content, file.filename, email, task)).start()
-    elif file.content_type in ["image/png", "image/jpeg"]:
-        threading.Thread(target=load_img, args=(content, file.filename, email, task)).start()
-    else:
->>>>>>> 8d807a7a
         task["status"] = "failed"
         task["error_message"] = str(e)
         task_states[task["id"]] = "Failed"
         upsert(email, task)
+
 
 @router.post("")
 async def load(
@@ -218,7 +198,7 @@
             status_code=400,
             detail="No files provided"
         )
-<<<<<<< HEAD
+
 
     # Validate email
     if not email or "@" not in email:
@@ -324,6 +304,3 @@
     )
 
     return JSONResponse(content=summary)
-=======
-    return JSONResponse(content=task)
->>>>>>> 8d807a7a
