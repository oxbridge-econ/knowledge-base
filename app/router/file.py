--- conflicted
+++ resolved
@@ -70,9 +70,6 @@
             detail=str(e)
         ) from e
 
-<<<<<<< HEAD
-    return JSONResponse(content=task)
-=======
     return JSONResponse(content=task)
 
 @router.get("")
@@ -91,4 +88,3 @@
         return JSONResponse(content=files)
     except Exception as e:
         raise HTTPException(status_code=500, detail=str(e)) from e
->>>>>>> 069bb62c
