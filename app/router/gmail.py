# pylint: disable=duplicate-code
"""Module for defining the main routes of the API."""
import threading
import uuid
from venv import logger
from datetime import datetime, timedelta, timezone
from fastapi import APIRouter, Query
from fastapi.responses import JSONResponse
from astrapy.exceptions.data_api_exceptions import DataAPITimeoutException
from pymongo import DESCENDING
from pymongo.errors import PyMongoError
from services import GmailService, get_user_credentials, delete_user
from schema import EmailFilter, DocsReq
from models.db import MongodbClient, cosmos_collection
from controllers.utils import (upsert, generate_query_hash, check_duplicate_query,
    extract_essential_query_fields, process_query_update, prepare_query_for_storage
)

SERVICE = "gmail"
router = APIRouter(prefix="/service/gmail", tags=[SERVICE])
collection = MongodbClient[SERVICE]["user"]

<<<<<<< HEAD
=======
# @router.post("/collect")
# def collect(
#     body: EmailFilter, email: str = Query(...), user_id: str = Query(None)) -> JSONResponse:
#     """
#     Collects Gmail data for a specified user and initiates an asynchronous collection task.

#     Args:
#         body (EmailQuery): The query parameters for the email collection.
#         email (str, optional): The user's email address, provided as a query parameter.

#     Returns:
#         JSONResponse:
#             - If the user is not found, returns a 404 error with an appropriate message.
#             - If the user's credentials are invalid or expired, returns a 401 error.
#             - Otherwise, starts a background thread to collect emails,
#               updates the user's query in the database,
#               and returns a JSON response containing the task ID and its initial status.

#     Raises:
#         None

#     Side Effects:
#         - Starts a background thread for email collection.
#         - Updates or inserts the user's query parameters in the MongoDB collection.
#         - Modifies the global `task_states` dictionary with the new task's status.
#     """
#     if user_id is None:
#         user_id = email
#     _id = f"{user_id}/{email}"
#     credentials = get_user_credentials(service=SERVICE, _id=_id)
#     if not credentials.valid or credentials.expired:
#         return JSONResponse(content={"valid": False,
#                                      "error": "Invalid or expired credentials."}, status_code=401)
#     body = body.model_dump()
#     query = {k: v for k, v in body.items() if v is not None}
#     task = {
#         "id": f"{str(uuid.uuid4())}",
#         "status": "pending",
#         "service": SERVICE,
#         "type": "manual",
#         "query": query
#     }
#     query["id"] = str(uuid.uuid4()) if "id" not in query else query["id"]
#     service = GmailService(credentials, user_id, email, task)
#     threading.Thread(target=service.collect, args=[query]).start()
#     del query["max_results"]
#     upsert(_id, task, SERVICE)
#     upsert(_id, query, SERVICE, "user")
#     return JSONResponse(content=task)

@router.get("")
def validate(email: str = Query(...), user_id: str = Query(None)) -> JSONResponse:
    """
    Handles the chat POST request.

    Args:
        query (ReqData): The request data containing the query parameters.

    Returns:
        str: The generated response from the chat function.
    """
    if user_id is None:
        user_id = email
    credentials = get_user_credentials(service = SERVICE, _id=f"{user_id}/{email}")
    if not credentials.valid or credentials.expired:
        return JSONResponse(content={"valid": False}, status_code=401)
    return JSONResponse(content={"valid": True})

@router.delete("")
def delete(email: str = Query(...), user_id: str = Query(None)) -> JSONResponse:
    """
    Deletes a user's email entry from the service.

    Args:
        email (str): The email address to delete. Required as a query parameter.
        user_id (str, optional): The user ID associated with the email.
            If not provided, defaults to the email.

    Returns:
        JSONResponse: A JSON response indicating whether the deletion was successful.
            - If the deletion count is not 1, returns {"valid": False} with status code 401.
            - Otherwise, returns {"valid": True}.
    """
    if user_id is None:
        user_id = email
    count = delete_user(service = SERVICE, _id=f"{user_id}/{email}")
    if count != 1:
        return JSONResponse(content={"error": "Failed to delete user"}, status_code=500)
    return JSONResponse(content={"status": "success"}, status_code=200)
>>>>>>> 6f01f4a3

@router.post("/preview")
def preview(body: EmailFilter, email: str = Query(...), user_id: str = Query(None)) -> JSONResponse:
    """
    Handles the chat POST request.

    Args:
        query (ReqData): The request data containing the query parameters.

    Returns:
        str: The generated response from the chat function.
    """
    if user_id is None:
        user_id = email
    credentials = get_user_credentials(service = SERVICE, _id=f"{user_id}/{email}")
    if not credentials.valid or credentials.expired:
        return JSONResponse(content={"valid": False}, status_code=401)
    service = GmailService(credentials)
    return JSONResponse(content=service.preview(body.model_dump()))

@router.get("/query")
def get_query(email: str = Query(...), user_id: str = Query(None),
              query_id: str = Query(...)) -> JSONResponse:
    """
    Retrieves a specific email query for a user from the MongoDB collection.

    Args:
        email (str): The email address, provided as a query parameter.
        query_id (str): The ID of the query to retrieve.

    Returns:
        JSONResponse: A JSON response containing the requested email query.
    """
    if user_id is None:
        user_id = email
    required_fields = [
        "id", "subject", "from_email", "to_email", "cc_email", "has_words", 
        "not_has_words", "before", "after", "max_results", "topics"
    ]
    #check if user exists
    _id = f"{user_id}/{email}"
    user = collection.find_one({"_id": _id})
    if user is None:
        return JSONResponse(content={"error": "User not found."}, status_code=404)

    # Use aggregation to filter fields at database level
    pipeline = [
        {"$match": {"_id": _id}},
        {"$unwind": "$queries"},
        {"$match": {"queries.id": query_id}},
        {"$project": {
            "_id": 0,
            "query": {
                "$arrayToObject": {
                    "$filter": {
                        "input": {"$objectToArray": "$queries"},
                        "cond": {"$in": ["$$this.k", required_fields]}
                    }
                }
            }
        }}
    ]

    result = list(collection.aggregate(pipeline))
    if not result:
        return JSONResponse(
            content={"error": f"Query with ID '{query_id}' not found for user."},
            status_code=404
        )
    return JSONResponse(content=result[0]["query"], status_code=200)

<<<<<<< HEAD
@router.get("")
def validate(email: str = Query(...), user_id: str = Query(None)) -> JSONResponse:
    """
    Handles the chat POST request.

    Args:
        query (ReqData): The request data containing the query parameters.

    Returns:
        str: The generated response from the chat function.
    """
    if user_id is None:
        user_id = email
    credentials = get_user_credentials(service = SERVICE, _id=f"{user_id}/{email}")
    if not credentials.valid or credentials.expired:
        return JSONResponse(content={"valid": False}, status_code=401)
    return JSONResponse(content={"valid": True})

@router.delete("")
def delete(email: str = Query(...), user_id: str = Query(None)) -> JSONResponse:
    """
    Deletes a user's email entry from the service.

    Args:
        email (str): The email address to delete. Required as a query parameter.
        user_id (str, optional): The user ID associated with the email.
            If not provided, defaults to the email.

    Returns:
        JSONResponse: A JSON response indicating whether the deletion was successful.
            - If the deletion count is not 1, returns {"valid": False} with status code 401.
            - Otherwise, returns {"valid": True}.
    """
    if user_id is None:
        user_id = email
    count = delete_user(service = SERVICE, _id=f"{user_id}/{email}")
    if count != 1:
        return JSONResponse(content={"valid": False}, status_code=401)
    return JSONResponse(content={"valid": True})


@router.get("/queries")
def get_queries(email: str = Query(...), user_id: str = Query(None)) -> JSONResponse:
    """
    Retrieves all email queries for a specific user from the MongoDB collection.

    Args:
        email (str): The email address, provided as a query parameter.

    Returns:
        JSONResponse: A JSON response containing the user's email queries.
    """
    if user_id is None:
        user_id = email
    _id = f"{user_id}/{email}"
    user = collection.find_one({"_id": _id})
    if user is None:
        return JSONResponse(content={"error": "User not found."}, status_code=404)

    pipeline = [
        {"$match": {"_id": _id}},
        {"$unwind": "$queries"},
        {"$sort": {"queries.createdTime": -1}},
        {"$group": {
            "_id": "$_id",
            "queries": {"$push": "$queries"}
        }},
        {"$project": {"queries": 1}}
    ]
    result = list(collection.aggregate(pipeline))
    if not result or "queries" not in result[0]:
        return JSONResponse(content=[], status_code=200)

    processed_queries = []
    for query in result[0]["queries"]:
        processed_query = {
            "id": query.get("id", "unknown"),
            "status": (query["task"]["status"] if "task" in
                        query else query.get("status", "unknown")),
            "filters": {
                key: value for key, value in query.items()
                if key in ["subject", "from_email", "to_email", "cc_email",
                          "has_words", "not_has_words", "before", "after",
                          "topics", "has_attachment"]
                and value is not None
            },
            "count": query.get("task", {}).get("count", 0),
            "service": query.get("task", {}).get("service", ""),
            "type": (query.get("task", {}).get("type", "")),
            "createdTime": query.get("createdTime", ""),
            "title": query.get("title", ""),
        }
        processed_queries.append(processed_query)
    return JSONResponse(content=processed_queries, status_code=200)

@router.post("/docs")
def retrieve_docs(
    body: DocsReq, email: str = Query(...), user_id: str = Query(None)) -> JSONResponse:
    """
    Retrieves all documents for a specific user from the MongoDB collection.

    Args:
        email (str): The email address, provided as a query parameter.

    Returns:
        JSONResponse: A JSON response containing the user's documents.
    """
    if user_id is None:
        user_id = email
    credentials = get_user_credentials(service = SERVICE, _id=f"{user_id}/{email}")
    if not credentials.valid or credentials.expired:
        return JSONResponse(content={"valid": False,
                                     "error": "Invalid or expired credentials."}, status_code=401)

    _filter = {
        "metadata.userId": user_id,
        "metadata.email": email,
        "metadata.service": SERVICE,
        "metadata.lastModified": { "$gte": datetime.fromtimestamp(
                int((datetime.now() - timedelta(days=30)).timestamp()), tz=timezone.utc) }
    }

    try:

        # results = list(cosmos_collection.find(
        #     filter=_filter,
        #     projection={"metadata.msgId": 1},
        #     sort={"metadata.date": SortMode.ASCENDING},
        #     skip=body.skip or 0,
        #     limit=body.limit or 10,
        #     timeout_ms=200000
        # ))
        results = list(cosmos_collection.find(
            _filter,  # First positional argument
            {"metadata.msgId": 1}  # projection as second positional arg
        ).sort("metadata.date", DESCENDING)
         .skip(body.skip or 0)
         .limit(body.limit or 10))
        messages = [
            {"id": d["metadata"]["msgId"]}
            for d in results
        ]
        service = GmailService(credentials, user_id, email)
        try:
            total = cosmos_collection.count_documents(_filter)
        except PyMongoError as count_error:
            logger.warning("Count failed, using result length: %s", count_error)
            total = len(results)

        result = {
            "docs": service.preview(messages=messages) if len(messages) > 0 else [],
            "skip": body.skip + len(messages),
            "total": total
        }
        return JSONResponse(content=result, status_code=200)
    except DataAPITimeoutException as e:
        logger.error(e)
        response = {
            "error": "The read operation timed out"
        }
        return JSONResponse(content=response, status_code=200)

=======
>>>>>>> 6f01f4a3
@router.delete("/query")
def delete_query(email: str = Query(...), user_id: str = Query(None),
                 query_id: str = Query(...)) -> JSONResponse:
    """
    Deletes a specific email query for a user from the MongoDB collection.

    Args:
        email (str): The email address, provided as a query parameter.
        query_id (str): The ID of the query to be deleted, provided as a query parameter.

    Returns:
        JSONResponse: A JSON response indicating whether the deletion was successful or not.
    """
    if user_id is None:
        user_id = email
    _id = f"{user_id}/{email}"
    user_doc = collection.find_one(
        {"_id": _id, "queries.id": query_id},
        projection={"queries.$": 1}
    )
    if not user_doc:
        # Check if user exists at all
        user_exists = collection.find_one({"_id": _id}, projection={"_id": 1})
        if not user_exists:
            return JSONResponse(
                content={"error": "User not found."},
                status_code=404
            )
        return JSONResponse(
            content={"error": f"Query with ID '{query_id}' not found."},
            status_code=404
        )
    result = collection.update_one(
        {"_id": _id},
        {"$pull": {"queries": {"id": query_id}}}
    )
    if result.modified_count > 0:
        return JSONResponse(content={"status": "success"}, status_code=200)
    return JSONResponse(content={"error": "Failed to delete query"}, status_code=500)

@router.post("/query")
def update_query(
    body: EmailFilter, email: str = Query(...), user_id: str = Query(None),
        query_id:str = Query(None)) -> JSONResponse:
    """
    Collects Gmail data for a specified user and initiates an asynchronous collection task.

    Args:
        body (EmailQuery): The query parameters for the email collection.
        email (str, optional): The user's email address, provided as a query parameter.

    Returns:
        JSONResponse: 
            - If the user is not found, returns a 404 error with an appropriate message.
            - If the user's credentials are invalid or expired, returns a 401 error.
            - If duplicate query is found, returns the existing query information.
            - Otherwise, starts a background thread to collect emails,
              updates the user's query in the database,
              and returns a JSON response containing the task ID and its initial status.

    Raises:
        None

    Side Effects:
        - Starts a background thread for email collection.
        - Updates or inserts the user's query parameters in the MongoDB collection.
        - Modifies the global `task_states` dictionary with the new task's status.
    """
    if user_id is None:
        user_id = email
    credentials = get_user_credentials(service = SERVICE, _id=f"{user_id}/{email}")
    if not credentials.valid or credentials.expired:
        return JSONResponse(content={"valid": False,
                                     "error": "Invalid or expired credentials."}, status_code=401)
    body = body.model_dump()
    query = {k: v for k, v in body.items() if v is not None}
    query["id"] = str(uuid.uuid4()) if "id" not in query else query["id"]
    del query["max_results"]
    query_hash = generate_query_hash(query)
    existing_query = check_duplicate_query(collection, email, query_hash, query_id)

    if existing_query:
        essential_fields = extract_essential_query_fields(existing_query)
        return JSONResponse(
            content={
                "message": "Duplicate query detected. Returning existing query.",
                "existing_query": essential_fields
            },
            status_code=200
        )
    task = {
        "id": str(uuid.uuid4()),
        "status": "pending",
        "service": SERVICE,
        "type": "manual",
        "query": query
    }
    service = GmailService(credentials, user_id, email, task)
    if query_id:
        query, result = process_query_update(user_id, email, query_id, query, query_hash)
        if result.modified_count > 0:
            task = {
                "id": str(uuid.uuid4()),
                "status": "pending",
                "service": SERVICE,
                "type": "manual",
                "query": query
            }
            threading.Thread(target=service.collect, args=[query]).start()
            return JSONResponse(
                content={
                    "status": "query updated and collection started",
                    "task": task
                },
                status_code=200
            )
        return JSONResponse(content={"error": "Failed to update query"}, status_code=500)
    storage_query = prepare_query_for_storage(query, query["id"], query_hash)
    storage_query["createdTime"] = datetime.now().strftime("%Y/%m/%d %H:%M:%S")
    task = {
            "id": str(uuid.uuid4()),
            "status": "pending",
            "service": SERVICE,
            "type": "manual",
            "query": query
        }
    threading.Thread(target=service.collect, args=[storage_query]).start()
    upsert(f"{user_id}/{email}", task, SERVICE)
    return JSONResponse(content=task)

@router.get("/queries")
def get_queries(email: str = Query(...), user_id: str = Query(None)) -> JSONResponse:
    """
    Retrieves all email queries for a specific user from the MongoDB collection.

    Args:
        email (str): The email address, provided as a query parameter.

    Returns:
        JSONResponse: A JSON response containing the user's email queries.
    """
    if user_id is None:
        user_id = email
    _id = f"{user_id}/{email}"
    user = collection.find_one({"_id": _id})
    if user is None:
        return JSONResponse(content={"error": "User not found."}, status_code=404)

    pipeline = [
        {"$match": {"_id": _id}},
        {"$unwind": "$queries"},
        {"$sort": {"queries.createdTime": -1}},
        {"$group": {
            "_id": "$_id",
            "queries": {"$push": "$queries"}
        }},
        {"$project": {"queries": 1}}
    ]
    result = list(collection.aggregate(pipeline))
    if not result or "queries" not in result[0]:
        return JSONResponse(content=[], status_code=200)

    processed_queries = []
    for query in result[0]["queries"]:
        processed_query = {
            "id": query.get("id", "unknown"),
            "status": (query["task"]["status"] if "task" in
                        query else query.get("status", "unknown")),
            "filters": {
                key: value for key, value in query.items()
                if key in ["subject", "from_email", "to_email", "cc_email",
                          "has_words", "not_has_words", "before", "after",
                          "topics", "has_attachment"]
                and value is not None
            },
            "count": query.get("task", {}).get("count", 0),
            "service": query.get("task", {}).get("service", ""),
            "type": (query.get("task", {}).get("type", "")),
            "createdTime": query.get("createdTime", ""),
            "title": query.get("title", ""),
        }
        processed_queries.append(processed_query)
    return JSONResponse(content=processed_queries, status_code=200)

@router.post("/docs")
def retrieve_docs(
    body: DocsReq, email: str = Query(...), user_id: str = Query(None)) -> JSONResponse:
    """
    Retrieves all documents for a specific user from the MongoDB collection.

    Args:
        email (str): The email address, provided as a query parameter.

    Returns:
        JSONResponse: A JSON response containing the user's documents.
    """
    if user_id is None:
        user_id = email
    credentials = get_user_credentials(service = SERVICE, _id=f"{user_id}/{email}")
    if not credentials.valid or credentials.expired:
        return JSONResponse(content={"valid": False,
                                     "error": "Invalid or expired credentials."}, status_code=401)

    _filter = {
        "metadata.userId": user_id,
        "metadata.email": email,
        "metadata.service": SERVICE,
        "metadata.lastModified": { "$gte": datetime.fromtimestamp(
                int((datetime.now() - timedelta(days=30)).timestamp()), tz=timezone.utc) }
    }

    try:
        results = list(astra_collection.find(
            filter=_filter,
            projection={"metadata.msgId": 1},
            sort={"metadata.date": SortMode.ASCENDING},
            skip=body.skip or 0,
            limit=body.limit or 10,
            timeout_ms=200000
        ))
        messages = [
            {"id": d["metadata"]["msgId"]}
            for d in results
        ]
        service = GmailService(credentials, user_id, email)
        result = {
            "docs": service.preview(messages=messages) if len(messages) > 0 else [],
            "skip": body.skip + len(messages),
            "total": astra_collection.count_documents(
                filter=_filter, upper_bound=10000, timeout_ms=200000)
        }
        return JSONResponse(content=result, status_code=200)
    except DataAPITimeoutException as e:
        logger.error(e)
        response = {
            "error": "The read operation timed out"
        }
        return JSONResponse(content=response, status_code=200)<|MERGE_RESOLUTION|>--- conflicted
+++ resolved
@@ -20,8 +20,6 @@
 router = APIRouter(prefix="/service/gmail", tags=[SERVICE])
 collection = MongodbClient[SERVICE]["user"]
 
-<<<<<<< HEAD
-=======
 # @router.post("/collect")
 # def collect(
 #     body: EmailFilter, email: str = Query(...), user_id: str = Query(None)) -> JSONResponse:
@@ -111,7 +109,6 @@
     if count != 1:
         return JSONResponse(content={"error": "Failed to delete user"}, status_code=500)
     return JSONResponse(content={"status": "success"}, status_code=200)
->>>>>>> 6f01f4a3
 
 @router.post("/preview")
 def preview(body: EmailFilter, email: str = Query(...), user_id: str = Query(None)) -> JSONResponse:
@@ -183,171 +180,6 @@
         )
     return JSONResponse(content=result[0]["query"], status_code=200)
 
-<<<<<<< HEAD
-@router.get("")
-def validate(email: str = Query(...), user_id: str = Query(None)) -> JSONResponse:
-    """
-    Handles the chat POST request.
-
-    Args:
-        query (ReqData): The request data containing the query parameters.
-
-    Returns:
-        str: The generated response from the chat function.
-    """
-    if user_id is None:
-        user_id = email
-    credentials = get_user_credentials(service = SERVICE, _id=f"{user_id}/{email}")
-    if not credentials.valid or credentials.expired:
-        return JSONResponse(content={"valid": False}, status_code=401)
-    return JSONResponse(content={"valid": True})
-
-@router.delete("")
-def delete(email: str = Query(...), user_id: str = Query(None)) -> JSONResponse:
-    """
-    Deletes a user's email entry from the service.
-
-    Args:
-        email (str): The email address to delete. Required as a query parameter.
-        user_id (str, optional): The user ID associated with the email.
-            If not provided, defaults to the email.
-
-    Returns:
-        JSONResponse: A JSON response indicating whether the deletion was successful.
-            - If the deletion count is not 1, returns {"valid": False} with status code 401.
-            - Otherwise, returns {"valid": True}.
-    """
-    if user_id is None:
-        user_id = email
-    count = delete_user(service = SERVICE, _id=f"{user_id}/{email}")
-    if count != 1:
-        return JSONResponse(content={"valid": False}, status_code=401)
-    return JSONResponse(content={"valid": True})
-
-
-@router.get("/queries")
-def get_queries(email: str = Query(...), user_id: str = Query(None)) -> JSONResponse:
-    """
-    Retrieves all email queries for a specific user from the MongoDB collection.
-
-    Args:
-        email (str): The email address, provided as a query parameter.
-
-    Returns:
-        JSONResponse: A JSON response containing the user's email queries.
-    """
-    if user_id is None:
-        user_id = email
-    _id = f"{user_id}/{email}"
-    user = collection.find_one({"_id": _id})
-    if user is None:
-        return JSONResponse(content={"error": "User not found."}, status_code=404)
-
-    pipeline = [
-        {"$match": {"_id": _id}},
-        {"$unwind": "$queries"},
-        {"$sort": {"queries.createdTime": -1}},
-        {"$group": {
-            "_id": "$_id",
-            "queries": {"$push": "$queries"}
-        }},
-        {"$project": {"queries": 1}}
-    ]
-    result = list(collection.aggregate(pipeline))
-    if not result or "queries" not in result[0]:
-        return JSONResponse(content=[], status_code=200)
-
-    processed_queries = []
-    for query in result[0]["queries"]:
-        processed_query = {
-            "id": query.get("id", "unknown"),
-            "status": (query["task"]["status"] if "task" in
-                        query else query.get("status", "unknown")),
-            "filters": {
-                key: value for key, value in query.items()
-                if key in ["subject", "from_email", "to_email", "cc_email",
-                          "has_words", "not_has_words", "before", "after",
-                          "topics", "has_attachment"]
-                and value is not None
-            },
-            "count": query.get("task", {}).get("count", 0),
-            "service": query.get("task", {}).get("service", ""),
-            "type": (query.get("task", {}).get("type", "")),
-            "createdTime": query.get("createdTime", ""),
-            "title": query.get("title", ""),
-        }
-        processed_queries.append(processed_query)
-    return JSONResponse(content=processed_queries, status_code=200)
-
-@router.post("/docs")
-def retrieve_docs(
-    body: DocsReq, email: str = Query(...), user_id: str = Query(None)) -> JSONResponse:
-    """
-    Retrieves all documents for a specific user from the MongoDB collection.
-
-    Args:
-        email (str): The email address, provided as a query parameter.
-
-    Returns:
-        JSONResponse: A JSON response containing the user's documents.
-    """
-    if user_id is None:
-        user_id = email
-    credentials = get_user_credentials(service = SERVICE, _id=f"{user_id}/{email}")
-    if not credentials.valid or credentials.expired:
-        return JSONResponse(content={"valid": False,
-                                     "error": "Invalid or expired credentials."}, status_code=401)
-
-    _filter = {
-        "metadata.userId": user_id,
-        "metadata.email": email,
-        "metadata.service": SERVICE,
-        "metadata.lastModified": { "$gte": datetime.fromtimestamp(
-                int((datetime.now() - timedelta(days=30)).timestamp()), tz=timezone.utc) }
-    }
-
-    try:
-
-        # results = list(cosmos_collection.find(
-        #     filter=_filter,
-        #     projection={"metadata.msgId": 1},
-        #     sort={"metadata.date": SortMode.ASCENDING},
-        #     skip=body.skip or 0,
-        #     limit=body.limit or 10,
-        #     timeout_ms=200000
-        # ))
-        results = list(cosmos_collection.find(
-            _filter,  # First positional argument
-            {"metadata.msgId": 1}  # projection as second positional arg
-        ).sort("metadata.date", DESCENDING)
-         .skip(body.skip or 0)
-         .limit(body.limit or 10))
-        messages = [
-            {"id": d["metadata"]["msgId"]}
-            for d in results
-        ]
-        service = GmailService(credentials, user_id, email)
-        try:
-            total = cosmos_collection.count_documents(_filter)
-        except PyMongoError as count_error:
-            logger.warning("Count failed, using result length: %s", count_error)
-            total = len(results)
-
-        result = {
-            "docs": service.preview(messages=messages) if len(messages) > 0 else [],
-            "skip": body.skip + len(messages),
-            "total": total
-        }
-        return JSONResponse(content=result, status_code=200)
-    except DataAPITimeoutException as e:
-        logger.error(e)
-        response = {
-            "error": "The read operation timed out"
-        }
-        return JSONResponse(content=response, status_code=200)
-
-=======
->>>>>>> 6f01f4a3
 @router.delete("/query")
 def delete_query(email: str = Query(...), user_id: str = Query(None),
                  query_id: str = Query(...)) -> JSONResponse:
