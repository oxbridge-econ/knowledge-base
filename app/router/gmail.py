"""Module for defining the main routes of the API."""
import threading
import uuid
from datetime import datetime
from fastapi import APIRouter, Query
from fastapi.responses import JSONResponse
from astrapy.constants import SortMode
from services import GmailService, get_user_credentials
from schema import EmailFilter, DocsReq, task_states
from models.db import MongodbClient, astra_collection
from controllers.utils import upsert

router = APIRouter(prefix="/service/gmail", tags=["service"])
collection = MongodbClient["service"]["gmail"]

@router.post("/collect")
def collect(body: EmailFilter, email: str = Query(...)) -> JSONResponse:
    """
    Collects Gmail data for a specified user and initiates an asynchronous collection task.

    Args:
        body (EmailQuery): The query parameters for the email collection.
        email (str, optional): The user's email address, provided as a query parameter.

    Returns:
        JSONResponse: 
            - If the user is not found, returns a 404 error with an appropriate message.
            - If the user's credentials are invalid or expired, returns a 401 error.
            - Otherwise, starts a background thread to collect emails,
              updates the user's query in the database,
              and returns a JSON response containing the task ID and its initial status.

    Raises:
        None

    Side Effects:
        - Starts a background thread for email collection.
        - Updates or inserts the user's query parameters in the MongoDB collection.
        - Modifies the global `task_states` dictionary with the new task's status.
    """
    credentials = get_user_credentials(email=email)
    if not credentials.valid or credentials.expired:
        return JSONResponse(content={"valid": False,
                                     "error": "Invalid or expired credentials."}, status_code=401)
    body = body.model_dump()
    query = {k: v for k, v in body.items() if v is not None}
    task = {
        "id": f"{str(uuid.uuid4())}",
        "status": "pending",
        "service": "gmail",
        "type": "manual",
        "query": query
    }
    service = GmailService(credentials, email, task)
    threading.Thread(target=service.collect, args=[query]).start()
    del query["max_results"]
    # data = {
    #     "_id": email,
    #     "query": query
    # }
    # collection.update_one(
    #     { '_id': email },
    #     { '$set': data },
    #     upsert=True
    # )
    query["id"] = str(uuid.uuid4()) if "id" not in query else query["id"]
    upsert(email, task)
    task_states[task["id"]] = "Pending"
    upsert(email, query, collection=collection, size=10, field="queries")
    return JSONResponse(content=task)

@router.post("/preview")
def preview(body: EmailFilter, email: str = Query(...)) -> JSONResponse:
    """
    Handles the chat POST request.

    Args:
        query (ReqData): The request data containing the query parameters.

    Returns:
        str: The generated response from the chat function.
    """
    credentials = get_user_credentials(email=email)
    if not credentials.valid or credentials.expired:
        return JSONResponse(content={"valid": False}, status_code=401)
    service = GmailService(credentials)
    return JSONResponse(content=service.preview(body.model_dump()))

@router.get("/query")
def get_query(email: str = Query(...)) -> JSONResponse:
    """
    Submits an email query and stores or updates it in the MongoDB collection.

    Args:
        body (EmailQuery): The email query data provided in the request body.
        email (str): The email address, provided as a query parameter.

    Returns:
        JSONResponse: A JSON response indicating
        whether the query was successfully updated ("success")
        or if there were no changes ("no changes").
    """
    result = collection.find_one({"_id": email}, projection={"query": 1})
    del result["_id"]
    return JSONResponse(content=result["query"] if "query" in result else {}, status_code=200)

@router.get("")
def valid(email: str = Query(...)) -> JSONResponse:
    """
    Handles the chat POST request.

    Args:
        query (ReqData): The request data containing the query parameters.

    Returns:
        str: The generated response from the chat function.
    """
    # cred_dict = collection.find_one({"_id": email}, projection={"token": 1, "refresh_token": 1})
    # if cred_dict is None:
    #     return JSONResponse(content={"error": "User not found."}, status_code=404)
    # credentials = Credentials(
    #     token=cred_dict["token"],
    #     refresh_token=cred_dict["refresh_token"],
    #     token_uri="https://oauth2.googleapis.com/token",
    #     client_id=os.environ.get("CLIENT_ID"),
    #     client_secret=os.environ.get("CLIENT_SECRET"),
    #     scopes=["https://www.googleapis.com/auth/gmail.readonly"],
    # )
    credentials = get_user_credentials(email=email)
    if not credentials.valid or credentials.expired:
        return JSONResponse(content={"valid": False}, status_code=401)
    return JSONResponse(content={"valid": True})

@router.get("/queries")
def get_queries(email: str = Query(...)) -> JSONResponse:
    """
    Retrieves all email queries for a specific user from the MongoDB collection.

    Args:
        email (str): The email address, provided as a query parameter.

    Returns:
        JSONResponse: A JSON response containing the user's email queries.
    """
    # Define the required fields to include in the response
    required_fields = [
        "id", "subject", "from_email", "to_email", "cc_email", "has_words", 
        "not_has_words", "before", "after", "max_results", "topics"
    ]

    pipeline = [
        {"$match": {"_id": email}},
        {"$project": {
            "_id": 0,  # Exclude _id
            "queries": {
                "$map": {
                    "input": "$queries",
                    "as": "query",
                    "in": {
                        "$arrayToObject": {
                            "$filter": {
                                "input": {
                                    "$objectToArray": "$$query"
                                },
                                "cond": {
                                    "$in": ["$$this.k", required_fields]
                                }
                            }
                        }
                    }
                }
            }
        }}
    ]
    queries = []
    if collection.count_documents({"_id": email}) > 0:
        result = list(collection.aggregate(pipeline))
        queries = result[0] if result else {"queries": []}
    return JSONResponse(content=queries, status_code=200)

@router.post("/docs")
def retrieve_docs(body: DocsReq, email: str = Query(...)) -> JSONResponse:
    """
    Retrieves all documents for a specific user from the MongoDB collection.

    Args:
        email (str): The email address, provided as a query parameter.

    Returns:
        JSONResponse: A JSON response containing the user's documents.
    """
    credentials = get_user_credentials(email=email)
    _filter = {
        "metadata.userId": email,
        "metadata.type": "gmail"
    }
    results = list(astra_collection.find(
        filter=_filter,
        projection={"metadata.msgId": 1},
        sort={"metadata.date": SortMode.ASCENDING},
        skip=body.skip or 0,
        limit=body.limit or 10
    ))
    messages = [
        {"id": d["metadata"]["msgId"]}
        for d in results
    ]
    if not credentials.valid or credentials.expired:
        return JSONResponse(content={"valid": False,
                                     "error": "Invalid or expired credentials."}, status_code=401)
    service = GmailService(credentials, email)
    result = {
        "docs": service.preview(messages=messages) if len(messages) > 0 else [],
        "skip": body.skip + len(messages),
        "total": astra_collection.count_documents(
            filter=_filter, upper_bound=1000)
    }
    return JSONResponse(content=result, status_code=200)

@router.delete("/query")
def delete_query(email: str = Query(...), query_id: str = Query(...)) -> JSONResponse:
    """
    Deletes a specific email query for a user from the MongoDB collection.

    Args:
        email (str): The email address, provided as a query parameter.
        query_id (str): The ID of the query to be deleted, provided as a query parameter.

    Returns:
        JSONResponse: A JSON response indicating whether the deletion was successful or not.
    """
    #check if the user exists and has the query
    user_doc = collection.find_one(
        {"_id": email, "queries.id": query_id},
        projection={"queries.$": 1}
    )
    if not user_doc:
        # Check if user exists at all
        user_exists = collection.find_one({"_id": email}, projection={"_id": 1})
        if not user_exists:
            return JSONResponse(
                content={"error": "User not found."},
                status_code=404
            )
        return JSONResponse(
            content={"error": f"Query with ID '{query_id}' not found."},
            status_code=404
        )
    result = collection.update_one(
        {"_id": email},
        {"$pull": {"queries": {"id": query_id}}}
    )
    if result.modified_count > 0:
        return JSONResponse(content={"status": "success"}, status_code=200)
    return JSONResponse(content={"error": "Failed to delete query"}, status_code=500)

@router.post("/query")
def post_query(body: EmailFilter, email: str = Query(...)) -> JSONResponse:
    """
    Collects Gmail data for a specified user and initiates an asynchronous collection task.

    Args:
        body (EmailQuery): The query parameters for the email collection.
        email (str, optional): The user's email address, provided as a query parameter.

    Returns:
        JSONResponse: 
            - If the user is not found, returns a 404 error with an appropriate message.
            - If the user's credentials are invalid or expired, returns a 401 error.
            - Otherwise, starts a background thread to collect emails,
              updates the user's query in the database,
              and returns a JSON response containing the task ID and its initial status.

    Raises:
        None

    Side Effects:
        - Starts a background thread for email collection.
        - Updates or inserts the user's query parameters in the MongoDB collection.
        - Modifies the global `task_states` dictionary with the new task's status.
    """
    credentials = get_user_credentials(email=email)
    if not credentials.valid or credentials.expired:
        return JSONResponse(content={"valid": False,
                                     "error": "Invalid or expired credentials."}, status_code=401)
    body = body.model_dump()
    query = {k: v for k, v in body.items() if v is not None}
    task = {
        "id": f"{str(uuid.uuid4())}",
        "status": "pending",
        "service": "gmail",
        "type": "manual",
        "query": query
    }
    service = GmailService(credentials, email, task)
    threading.Thread(target=service.collect, args=[query]).start()
    del query["max_results"]
<<<<<<< HEAD
    # data = {
    #     "_id": email,
    #     "query": query
    # }
    # collection.update_one(
    #     { '_id': email },
    #     { '$set': data },
    #     upsert=True
    # )
=======
>>>>>>> cae55426
    query["id"] = str(uuid.uuid4()) if "id" not in query else query["id"]
    upsert(email, task)
    task_states[task["id"]] = "Pending"
    upsert(email, query, collection=collection, size=10, field="queries")
    return JSONResponse(content=task)

@router.put("/query")
def put_query(
    body: EmailFilter, email: str = Query(...), query_id: str = Query(...)
    ) -> JSONResponse:
    """
    Updates an existing email query for a user in the MongoDB collection.

    Args:
        body (EmailFilter): The updated email query data.
        email (str): The user's email address, provided as a query parameter.

    Returns:
        JSONResponse: A JSON response indicating whether the update was successful or not.
    """
    user = collection.find_one({"_id": email})
    if user is None:
        return JSONResponse(content={"error": "User not found."}, status_code=404)

    # Check if query exists before updating
    query_exists = collection.find_one(
        {"_id": email, "queries.id": query_id},
        projection={"queries.$": 1}
    )
    if not query_exists:
        return JSONResponse(
            content={"error": f"Query with ID '{query_id}' not found for user."},
            status_code=404
        )

    body = body.model_dump()
    query = {k: v for k, v in body.items() if v is not None}
    query["createdTime"] = query_exists["queries"][0].get("createdTime")
    query["updatedTime"] = datetime.now().strftime("%Y/%m/%d %H:%M:%S")
    del query["max_results"]
    # Update the query in the database
    result = collection.update_one(
        {"_id": email, "queries.id": query_id},
        {"$set": {"queries.$": query}}
    )

    if result.modified_count > 0:
        return JSONResponse(content={"status": "success"}, status_code=200)

    return JSONResponse(content={"error": "Failed to update query"}, status_code=500)<|MERGE_RESOLUTION|>--- conflicted
+++ resolved
@@ -295,7 +295,7 @@
     service = GmailService(credentials, email, task)
     threading.Thread(target=service.collect, args=[query]).start()
     del query["max_results"]
-<<<<<<< HEAD
+
     # data = {
     #     "_id": email,
     #     "query": query
@@ -305,8 +305,6 @@
     #     { '$set': data },
     #     upsert=True
     # )
-=======
->>>>>>> cae55426
     query["id"] = str(uuid.uuid4()) if "id" not in query else query["id"]
     upsert(email, task)
     task_states[task["id"]] = "Pending"
