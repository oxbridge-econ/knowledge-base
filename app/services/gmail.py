--- conflicted
+++ resolved
@@ -5,15 +5,11 @@
 import hashlib
 import os
 import uuid
-<<<<<<< HEAD
+
 from concurrent.futures import ThreadPoolExecutor
 from venv import logger
 import logging
-=======
-import threading
-import logging
-
->>>>>>> 2e93a137
+
 from datetime import datetime, timezone, timedelta
 import time
 from openai import RateLimitError
